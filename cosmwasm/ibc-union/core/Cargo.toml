--- conflicted
+++ resolved
@@ -19,27 +19,11 @@
 library           = []
 
 [dependencies]
-<<<<<<< HEAD
-alloy                         = { workspace = true, features = ["sol-types"] }
-cosmwasm-schema               = { workspace = true }
-cosmwasm-std                  = { workspace = true, features = ["abort"] }
-cw-orch                       = { workspace = true, optional = true }
-cw-storage-plus               = { workspace = true }
-ethabi                        = { workspace = true }
-hex                           = { workspace = true }
-ibc-union-msg                 = { workspace = true }
-ibc-union-spec                = { workspace = true, features = ["ethabi", "serde"] }
-serde                         = { workspace = true, features = ["derive"] }
-serde_json                    = { workspace = true }
-strum                         = { version = "0.26.3", features = ["derive"] }
-thiserror                     = { workspace = true }
-unionlabs                     = { workspace = true, features = ["ethabi"] }
-unionlabs-cosmwasm-upgradable = { workspace = true }
-=======
 alloy           = { workspace = true, features = ["sol-types"] }
 bincode         = { workspace = true, features = ["alloc", "derive"] }
 cosmwasm-schema = { workspace = true }
 cosmwasm-std    = { workspace = true, features = ["abort", "iterator"] }
+cw-orch         = { workspace = true, optional = true }
 depolama        = { workspace = true }
 embed-commit    = { workspace = true }
 ethabi          = { workspace = true }
@@ -51,5 +35,4 @@
 serde-json-wasm = "1.0"
 strum           = { version = "0.26.3", features = ["derive"] }
 thiserror       = { workspace = true }
-unionlabs       = { workspace = true, features = ["ethabi", "bincode"] }
->>>>>>> 0034082e
+unionlabs       = { workspace = true, features = ["ethabi", "bincode"] }
--- conflicted
+++ resolved
@@ -20,10 +20,7 @@
       nixbuild_token: ${{ secrets.nixbuild_token }}
       access-tokens: github.com=${{ secrets.GITHUB_TOKEN }}
     with:
-<<<<<<< HEAD
-      filter_builds: '((.top_attr == "checks" or .top_attr == "packages") and (.system == "x86_64-linux" or .system == "aarch64-linux") and (.attr != "bundle-mainnet" and .attr != "bundle-testnet" and .attr != "generate-evm-proto" and .attr != "generate-prover-proto" and .attr != "gen-proto" and .attr != "pre-commit-check" and .attr != "pre-commit" and .attr != "devnet" and .attr != "devnet-cosmos" and .attr != "devnet-evm" and .attr != "rust-proto" and .attr != "generate-rust-proto")) or (.attr == "devnet" and .system == "x86_64-linux") or (.attr == "devnet-cosmos" and .system == "x86_64-linux") or (.attr == "devnet-evm" and .system == "x86_64-linux")'
-=======
-      filter_builds: '((.top_attr == "checks" or .top_attr == "packages") and (.system == "x86_64-linux" or .system == "aarch64-linux") and (.attr != "bundle-mainnet" and .attr != "bundle-testnet" and .attr != "generate-evm-proto" and .attr != "generate-prover-proto" and .attr != "pre-commit-check" and .attr != "pre-commit" and .attr != "devnet" and .attr != "devnet-cosmos" and .attr != "devnet-evm" and .attr != "rust-proto" and .attr != "generate-rust-proto" and .attr != "evm-contracts")) or (.attr == "evm-contracts" and .system == "x86_64-linux") or (.attr == "devnet" and .system == "x86_64-linux") or (.attr == "devnet-cosmos" and .system == "x86_64-linux") or (.attr == "devnet-evm" and .system == "x86_64-linux")'
+      filter_builds: '((.top_attr == "checks" or .top_attr == "packages") and (.system == "x86_64-linux" or .system == "aarch64-linux") and (.attr != "bundle-mainnet" and .attr != "bundle-testnet" and .attr != "generate-evm-proto" and .attr != "generate-prover-proto" and .attr != "gen-proto" and .attr != "pre-commit-check" and .attr != "pre-commit" and .attr != "devnet" and .attr != "devnet-cosmos" and .attr != "devnet-evm" and .attr != "rust-proto" and .attr != "generate-rust-proto" and .attr != "evm-contracts")) or (.attr == "evm-contracts" and .system == "x86_64-linux") or (.attr == "devnet" and .system == "x86_64-linux") or (.attr == "devnet-cosmos" and .system == "x86_64-linux") or (.attr == "devnet-evm" and .system == "x86_64-linux")'
   preview:
     runs-on: ubuntu-latest
     outputs:
@@ -58,5 +55,4 @@
            # Docs Preview URL
            ${{ steps.publish-preview.outputs.preview-url }}
           comment_tag: Docs Preview URL
-          GITHUB_TOKEN: ${{ github.token }}
->>>>>>> 71106452
+          GITHUB_TOKEN: ${{ github.token }}
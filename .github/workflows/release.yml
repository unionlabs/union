--- conflicted
+++ resolved
@@ -175,10 +175,6 @@
         env:
           OUTPUT: ${{github.ref_name}}-CHANGELOG.md
       - uses: actions/download-artifact@v3
-<<<<<<< HEAD
-=======
-      - run: ls uniond-aarch64-linux
->>>>>>> 6f20e8e8
       # NOTE: please ensure that the following two steps remain in sync, other than the 
       # if condition, the `prerelease` value, and the name.
       - if: "contains(github.ref_name, 'rc')"
